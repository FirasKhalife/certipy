(************************************************************************)
(*  v      *   The Coq Proof Assistant  /  The Coq Development Team     *)
(* <O___,, *   INRIA - CNRS - LIX - LRI - PPS - Copyright 1999-2016     *)
(*   \VV/  **************************************************************)
(*    //   *      This file is distributed under the terms of the       *)
(*         *       GNU Lesser General Public License Version 2.1        *)
(************************************************************************)

(* Parsing of vernacular. *)

open Pp
open Errors
open Util
open Flags
open Vernacexpr

(* The functions in this module may raise (unexplainable!) exceptions.
   Use the module Coqtoplevel, which catches these exceptions
   (the exceptions are explained only at the toplevel). *)

(* The navigation vernac commands will be handled separately *)

let rec is_navigation_vernac = function
  | VernacResetInitial
  | VernacResetName _
  | VernacBacktrack _
  | VernacBackTo _
  | VernacBack _ -> true
  | VernacRedirect (_, (_,c))
  | VernacTime (_,c) ->
      is_navigation_vernac c (* Time Back* is harmless *)
  | c -> is_deep_navigation_vernac c

and is_deep_navigation_vernac = function
  | VernacTimeout (_,c) | VernacFail c -> is_navigation_vernac c
  | _ -> false

(* NB: Reset is now allowed again as asked by A. Chlipala *)

let is_reset = function
  | VernacResetInitial | VernacResetName _ -> true
  | _ -> false

(* When doing Load on a file, two behaviors are possible:

   - either the history stack is grown by only one command,
     the "Load" itself. This is mandatory for command-counting
     interfaces (CoqIDE).

   - either each individual sub-commands in the file is added
     to the history stack. This allows commands like Show Script
     to work across the loaded file boundary (cf. bug #2820).

   The best of the two could probably be combined someday,
   in the meanwhile we use a flag. *)

let atomic_load = ref true

let _ =
  Goptions.declare_bool_option
    { Goptions.optsync  = true;
      Goptions.optdepr  = false;
      Goptions.optname  = "atomic registration of commands in a Load";
      Goptions.optkey   = ["Atomic";"Load"];
      Goptions.optread  = (fun () -> !atomic_load);
      Goptions.optwrite = ((:=) atomic_load) }

(* In case of error, register the file being currently Load'ed and the
   inner file in which the error has been encountered. Any intermediate files
   between the two are discarded. *)

type location_files = { outer : string; inner : string }

let files_of_exn : location_files Exninfo.t = Exninfo.make ()

let get_exn_files e = Exninfo.get e files_of_exn

let add_exn_files e f = Exninfo.add e files_of_exn f

let enrich_with_file f (e, info) =
  let inner = match get_exn_files info with None -> f | Some x -> x.inner in
  (e, add_exn_files info { outer = f; inner })

let raise_with_file f e = iraise (enrich_with_file f e)

let cur_file = ref None

let disable_drop = function
  | Drop -> Errors.error "Drop is forbidden."
  | e -> e

let user_error loc s = Errors.user_err_loc (loc,"_",str s)

(* Opening and closing a channel. Open it twice when verbose: the first
   channel is used to read the commands, and the second one to print them.
   Note: we could use only one thanks to seek_in, but seeking on and on in
   the file we parse seems a bit risky to me.  B.B.  *)

let open_file_twice_if verbosely longfname =
  let in_chan = open_utf8_file_in longfname in
  let verb_ch =
    if verbosely then Some (open_utf8_file_in longfname) else None in
  let po = Pcoq.Gram.parsable (Stream.of_channel in_chan) in
  (in_chan, longfname, (po, verb_ch))

let close_input in_chan (_,verb) =
  try
    close_in in_chan;
    match verb with
      | Some verb_ch -> close_in verb_ch
      | _ -> ()
  with e when Errors.noncritical e -> ()

let verbose_phrase verbch loc =
  let loc = Loc.unloc loc in
  match verbch with
    | Some ch ->
	let len = snd loc - fst loc in
	let s = String.create len in
        seek_in ch (fst loc);
        really_input ch s 0 len;
        Feedback.msg_notice (str s ++ fnl ())
    | None -> ()

exception End_of_input

let parse_sentence = Flags.with_option Flags.we_are_parsing
  (fun (po, verbch) ->
  match Pcoq.Gram.entry_parse Pcoq.main_entry po with
    | Some (loc,_ as com) -> verbose_phrase verbch loc; com
    | None -> raise End_of_input)

(* vernac parses the given stream, executes interpfun on the syntax tree it
 * parses, and is verbose on "primitives" commands if verbosely is true *)

let just_parsing = ref false
let chan_beautify = ref stdout
let beautify_suffix = ".beautified"

let set_formatter_translator() =
  let ch = !chan_beautify in
  let out s b e = output ch s b e in
  Format.set_formatter_output_functions out (fun () -> flush ch);
  Format.set_max_boxes max_int

let pr_new_syntax loc ocom =
  let loc = Loc.unloc loc in
  if !beautify_file then set_formatter_translator();
  let fs = States.freeze ~marshallable:`No in
  let com = match ocom with
    | Some com -> Ppvernac.pr_vernac com
    | None -> mt() in
  if !beautify_file then
    Feedback.msg_notice (hov 0 (comment (fst loc) ++ com ++ comment (snd loc)))
  else
    Feedback.msg_info (hov 4 (str"New Syntax:" ++ fnl() ++ (hov 0 com)));
  States.unfreeze fs;
  Format.set_formatter_out_channel stdout

let save_translator_coqdoc () =
  (* translator state *)
  let ch = !chan_beautify in
  let cl = !Pp.comments in
  let cs = CLexer.com_state() in
  (* end translator state *)
  let coqdocstate = CLexer.location_table () in
  ch,cl,cs,coqdocstate

let restore_translator_coqdoc (ch,cl,cs,coqdocstate) =
  if !Flags.beautify_file then close_out !chan_beautify;
  chan_beautify := ch;
  Pp.comments := cl;
  CLexer.restore_com_state cs;
  CLexer.restore_location_table coqdocstate

(* For coqtop -time, we display the position in the file,
   and a glimpse of the executed command *)

let display_cmd_header loc com =
  let shorten s = try (String.sub s 0 30)^"..." with _ -> s in
  let noblank s =
    for i = 0 to String.length s - 1 do
      match s.[i] with
	| ' ' | '\n' | '\t' | '\r' -> s.[i] <- '~'
	| _ -> ()
    done;
    s
  in
  let (start,stop) = Loc.unloc loc in
  let safe_pr_vernac x =
    try Ppvernac.pr_vernac x
    with e -> str (Printexc.to_string e) in
  let cmd = noblank (shorten (string_of_ppcmds (safe_pr_vernac com)))
  in
  Feedback.msg_notice
    (str "Chars " ++ int start ++ str " - " ++ int stop ++
     str " [" ++ str cmd ++ str "] ")


let rec vernac_com verbose checknav (loc,com) =
  let interp = function
    | VernacLoad (verbosely, fname) ->
	let fname = Envars.expand_path_macros ~warn:(fun x -> Feedback.msg_warning (str x)) fname in
        let fname = CUnix.make_suffix fname ".v" in
        let f = Loadpath.locate_file fname in
	let st = save_translator_coqdoc () in
	if !Flags.beautify_file then
	  begin
	    chan_beautify := open_out (f^beautify_suffix);
	    Pp.comments := []
          end;
	begin
	  try
            read_vernac_file verbosely f;
	    restore_translator_coqdoc st;
	  with reraise ->
            let reraise = Errors.push reraise in
	    restore_translator_coqdoc st;
	    iraise reraise
	end

    | v when !just_parsing -> ()

    | v -> Stm.interp verbose (loc,v)
  in
    try
      checknav loc com;
      if do_beautify () then pr_new_syntax loc (Some com);
      if !Flags.time then display_cmd_header loc com;
      let com = if !Flags.time then VernacTime (loc,com) else com in
      interp com
    with reraise ->
      let (reraise, info) = Errors.push reraise in
      Format.set_formatter_out_channel stdout;
      let loc' = Option.default Loc.ghost (Loc.get_loc info) in
      if Loc.is_ghost loc' then iraise (reraise, Loc.add_loc info loc)
      else iraise (reraise, info)

and read_vernac_file verbosely s =
  let checknav loc cmd =
    if is_navigation_vernac cmd && not (is_reset cmd) then
	user_error loc "Navigation commands forbidden in files"
  in
  let (in_chan, fname, input) = open_file_twice_if verbosely s in
  cur_file := Some fname;
  try
    (* we go out of the following infinite loop when a End_of_input is
     * raised, which means that we raised the end of the file being loaded *)
    while true do
      let loc_ast = parse_sentence input in
      vernac_com verbosely checknav loc_ast
    done
  with any ->   (* whatever the exception *)
    let (e, info) = Errors.push any in
    Format.set_formatter_out_channel stdout;
    close_input in_chan input;    (* we must close the file first *)
    match e with
      | End_of_input ->
          cur_file := None;
          if do_beautify () then
            pr_new_syntax (Loc.make_loc (max_int,max_int)) None
      | _ -> raise_with_file fname (disable_drop e, info)

(** [eval_expr : ?preserving:bool -> Loc.t * Vernacexpr.vernac_expr -> unit]
   It executes one vernacular command. By default the command is
   considered as non-state-preserving, in which case we add it to the
   Backtrack stack (triggering a save of a frozen state and the generation
   of a new state label). An example of state-preserving command is one coming
   from the query panel of Coqide. *)

let checknav loc ast =
  if is_deep_navigation_vernac ast then
    user_error loc "Navigation commands forbidden in nested commands"

let eval_expr loc_ast = vernac_com (Flags.is_verbose()) checknav loc_ast

(* XML output hooks *)
let (f_xml_start_library, xml_start_library) = Hook.make ~default:ignore ()
let (f_xml_end_library, xml_end_library) = Hook.make ~default:ignore ()

(* Load a vernac file. Errors are annotated with file and location *)
let load_vernac verb file =
  chan_beautify :=
    if !Flags.beautify_file then open_out (file^beautify_suffix) else stdout;
  try
    Flags.silently (read_vernac_file verb) file;
    if !Flags.beautify_file then close_out !chan_beautify;
  with any ->
    let (e, info) = Errors.push any in
    if !Flags.beautify_file then close_out !chan_beautify;
    raise_with_file file (disable_drop e, info)

let ensure_ext ext f =
  if Filename.check_suffix f ext then f
  else begin
<<<<<<< HEAD
    Feedback.msg_warning (str "File \"" ++ str f ++ strbrk "\" has been implicitly \
    expanded to \"" ++ str f ++ str ".v\"");
    f ^ ".v"
=======
    msg_warning (str "File \"" ++ str f ++ strbrk "\" has been implicitly \
    expanded to \"" ++ str f ++ str ext ++ str "\"");
    f ^ ext
  end

let ensure_bname src tgt =
  let src, tgt = Filename.basename src, Filename.basename tgt in
  let src, tgt = Filename.chop_extension src, Filename.chop_extension tgt in
  if src <> tgt then begin
    msg_error (str "Source and target file names must coincide, directories can differ");
    msg_error (str "Source: " ++ str src);
    msg_error (str "Target: " ++ str tgt);
    flush_all ();
    exit 1
  end

let ensure ext src tgt = ensure_bname src tgt; ensure_ext ext tgt

let ensure_v v = ensure ".v" v v
let ensure_vo v vo = ensure ".vo" v vo
let ensure_vio v vio = ensure ".vio" v vio

let ensure_exists f =
  if not (Sys.file_exists f) then begin
    msg_error (hov 0 (str "Can't find file" ++ spc () ++ str f));
    exit 1
>>>>>>> c046c30e
  end

(* Compile a vernac file *)
let compile verbosely f =
  let check_pending_proofs () =
    let pfs = Pfedit.get_all_proof_names () in
    if not (List.is_empty pfs) then
      (Feedback.msg_error (str "There are pending proofs"); flush_all (); exit 1) in
  match !Flags.compilation_mode with
  | BuildVo ->
      let long_f_dot_v = ensure_v f in
      ensure_exists long_f_dot_v;
      let long_f_dot_vo =
        match !Flags.compilation_output_name with
        | None -> long_f_dot_v ^ "o"
        | Some f -> ensure_vo long_f_dot_v f in
      let ldir = Flags.verbosely Library.start_library long_f_dot_vo in
      Stm.set_compilation_hints long_f_dot_vo;
      Aux_file.(start_aux_file
        ~aux_file:(aux_file_name_for long_f_dot_vo)
        ~v_file:long_f_dot_v);
      Dumpglob.start_dump_glob long_f_dot_v;
      Dumpglob.dump_string ("F" ^ Names.DirPath.to_string ldir ^ "\n");
      if !Flags.xml_export then Hook.get f_xml_start_library ();
      let wall_clock1 = Unix.gettimeofday () in
      let _ = load_vernac verbosely long_f_dot_v in
      Stm.join ();
      let wall_clock2 = Unix.gettimeofday () in
      check_pending_proofs ();
      Library.save_library_to ldir long_f_dot_vo (Global.opaque_tables ());
      Aux_file.record_in_aux_at Loc.ghost "vo_compile_time"
        (Printf.sprintf "%.3f" (wall_clock2 -. wall_clock1));
      Aux_file.stop_aux_file ();
      if !Flags.xml_export then Hook.get f_xml_end_library ();
      Dumpglob.end_dump_glob ()
  | BuildVio ->
      let long_f_dot_v = ensure_v f in
      ensure_exists long_f_dot_v;
      let long_f_dot_vio =
        match !Flags.compilation_output_name with
        | None -> long_f_dot_v ^ "io"
        | Some f -> ensure_vio long_f_dot_v f in
      let ldir = Flags.verbosely Library.start_library long_f_dot_vio in
      Dumpglob.noglob ();
      Stm.set_compilation_hints long_f_dot_vio;
      let _ = load_vernac verbosely long_f_dot_v in
      Stm.finish ();
      check_pending_proofs ();
      Stm.snapshot_vio ldir long_f_dot_vio;
      Stm.reset_task_queue ()
  | Vio2Vo ->
      let open Filename in
      let open Library in
      Dumpglob.noglob ();
      let f = if check_suffix f ".vio" then chop_extension f else f in
      let lfdv, sum, lib, univs, disch, tasks, proofs = load_library_todo f in
      Stm.set_compilation_hints lfdv;
      let univs, proofs = Stm.finish_tasks lfdv univs disch proofs tasks in
      Library.save_library_raw lfdv sum lib univs proofs

let compile v f = 
  ignore(CoqworkmgrApi.get 1);
  compile v f;
  CoqworkmgrApi.giveback 1

let () = Hook.set Stm.process_error_hook (fun e ->
  match !cur_file with
  | None -> Cerrors.process_vernac_interp_error e
  | Some f -> enrich_with_file f (Cerrors.process_vernac_interp_error e)
)<|MERGE_RESOLUTION|>--- conflicted
+++ resolved
@@ -293,12 +293,7 @@
 let ensure_ext ext f =
   if Filename.check_suffix f ext then f
   else begin
-<<<<<<< HEAD
     Feedback.msg_warning (str "File \"" ++ str f ++ strbrk "\" has been implicitly \
-    expanded to \"" ++ str f ++ str ".v\"");
-    f ^ ".v"
-=======
-    msg_warning (str "File \"" ++ str f ++ strbrk "\" has been implicitly \
     expanded to \"" ++ str f ++ str ext ++ str "\"");
     f ^ ext
   end
@@ -307,9 +302,9 @@
   let src, tgt = Filename.basename src, Filename.basename tgt in
   let src, tgt = Filename.chop_extension src, Filename.chop_extension tgt in
   if src <> tgt then begin
-    msg_error (str "Source and target file names must coincide, directories can differ");
-    msg_error (str "Source: " ++ str src);
-    msg_error (str "Target: " ++ str tgt);
+    Feedback.msg_error (str "Source and target file names must coincide, directories can differ");
+    Feedback.msg_error (str "Source: " ++ str src);
+    Feedback.msg_error (str "Target: " ++ str tgt);
     flush_all ();
     exit 1
   end
@@ -322,9 +317,8 @@
 
 let ensure_exists f =
   if not (Sys.file_exists f) then begin
-    msg_error (hov 0 (str "Can't find file" ++ spc () ++ str f));
+    Feedback.msg_error (hov 0 (str "Can't find file" ++ spc () ++ str f));
     exit 1
->>>>>>> c046c30e
   end
 
 (* Compile a vernac file *)
