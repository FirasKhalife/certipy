--- conflicted
+++ resolved
@@ -35,18 +35,6 @@
   | Numeral of Bigint.bigint (** representation of integer literals that appear in Coq scripts. *)
   | String of string
 
-<<<<<<< HEAD
-type raw_cases_pattern_expr_r =
-  | RCPatAlias of raw_cases_pattern_expr * Id.t
-  | RCPatCstr  of Globnames.global_reference
-    * raw_cases_pattern_expr list * raw_cases_pattern_expr list
-  (** [CPatCstr (_, c, l1, l2)] represents ((@c l1) l2) *)
-  | RCPatAtom of Id.t option
-  | RCPatOr of raw_cases_pattern_expr list
-and raw_cases_pattern_expr = raw_cases_pattern_expr_r CAst.ast
-
-=======
->>>>>>> 28f8da94
 type instance_expr = Misctypes.glob_level list
 
 type cases_pattern_expr_r =
