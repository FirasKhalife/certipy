--- conflicted
+++ resolved
@@ -111,21 +111,20 @@
 (* Check absence of collision on ".." in nested notations with ".." *)
 Notation "[ a , .. , b ]" := (a, (.. (b,tt) ..)).
 
-<<<<<<< HEAD
 (* Check that vector notations do not break Ltac [] (bugs #4785, #4733) *)
 Require Import Coq.Vectors.VectorDef.
 Import VectorNotations.
 Goal True. idtac; []. (* important for test: no space here *) constructor. Qed.
 
-=======
->>>>>>> 014e02e0
 (* Check parsing of { and } is not affected by notations #3479 *)
 Notation " |- {{ a }} b" := (a=b) (no associativity, at level 10).
 Goal True.
 {{ exact I. }}
-<<<<<<< HEAD
 Qed.
 Check |- {{ 0 }} 0.
-=======
-Qed.
->>>>>>> 014e02e0
+
+(* Check parsing of { and } is not affected by notations #3479 *)
+Notation " |- {{ a }} b" := (a=b) (no associativity, at level 10).
+Goal True.
+{{ exact I. }}
+Qed.