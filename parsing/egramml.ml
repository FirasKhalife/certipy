(************************************************************************)
(*  v      *   The Coq Proof Assistant  /  The Coq Development Team     *)
(* <O___,, *   INRIA - CNRS - LIX - LRI - PPS - Copyright 1999-2016     *)
(*   \VV/  **************************************************************)
(*    //   *      This file is distributed under the terms of the       *)
(*         *       GNU Lesser General Public License Version 2.1        *)
(************************************************************************)

open Util
open Extend
open Pcoq
open Genarg
open Vernacexpr

(** Grammar extensions declared at ML level *)

type 's grammar_prod_item =
  | GramTerminal of string
  | GramNonTerminal :
<<<<<<< HEAD
      ('a raw_abstract_argument_type * ('s, 'a) symbol) Loc.located -> 's grammar_prod_item
=======
      Loc.t * 'a raw_abstract_argument_type option * ('s, 'a) symbol -> 's grammar_prod_item
>>>>>>> 28f8da94

type 'a ty_arg = ('a -> raw_generic_argument)

type ('self, _, 'r) ty_rule =
| TyStop : ('self, 'r, 'r) ty_rule
| TyNext : ('self, 'a, 'r) ty_rule * ('self, 'b) Extend.symbol * 'b ty_arg option ->
  ('self, 'b -> 'a, 'r) ty_rule

type ('self, 'r) any_ty_rule =
| AnyTyRule : ('self, 'act, Loc.t -> 'r) ty_rule -> ('self, 'r) any_ty_rule

let rec ty_rule_of_gram = function
| [] -> AnyTyRule TyStop
| GramTerminal s :: rem ->
  let AnyTyRule rem = ty_rule_of_gram rem in
  let tok = Atoken (CLexer.terminal s) in
  let r = TyNext (rem, tok, None) in
  AnyTyRule r
| GramNonTerminal (_, (t, tok)) :: rem ->
  let AnyTyRule rem = ty_rule_of_gram rem in
  let inj = Option.map (fun t obj -> Genarg.in_gen t obj) t in
  let r = TyNext (rem, tok, inj) in
  AnyTyRule r

let rec ty_erase : type s a r. (s, a, r) ty_rule -> (s, a, r) Extend.rule = function
| TyStop -> Extend.Stop
| TyNext (rem, tok, _) -> Extend.Next (ty_erase rem, tok)

type 'r gen_eval = Loc.t -> raw_generic_argument list -> 'r

let rec ty_eval : type s a. (s, a, Loc.t -> s) ty_rule -> s gen_eval -> a = function
| TyStop -> fun f loc -> f loc []
| TyNext (rem, tok, None) -> fun f _ -> ty_eval rem f
| TyNext (rem, tok, Some inj) -> fun f x ->
  let f loc args = f loc (inj x :: args) in
  ty_eval rem f

let make_rule f prod =
  let AnyTyRule ty_rule = ty_rule_of_gram (List.rev prod) in
  let symb = ty_erase ty_rule in
  let f loc l = f loc (List.rev l) in
  let act = ty_eval ty_rule f in
  Extend.Rule (symb, act)

(** Vernac grammar extensions *)

let vernac_exts = ref []

let get_extend_vernac_rule (s, i) =
  try
    let find ((name, j), _) = String.equal name s && Int.equal i j in
    let (_, rules) = List.find find !vernac_exts in
    rules
  with
  | Failure _ -> raise Not_found

let extend_vernac_command_grammar s nt gl =
  let nt = Option.default Vernac_.command nt in
  vernac_exts := (s,gl) :: !vernac_exts;
  let mkact loc l = VernacExtend (s, l) in
  let rules = [make_rule mkact gl] in
  grammar_extend nt None (None, [None, None, rules])<|MERGE_RESOLUTION|>--- conflicted
+++ resolved
@@ -17,11 +17,7 @@
 type 's grammar_prod_item =
   | GramTerminal of string
   | GramNonTerminal :
-<<<<<<< HEAD
-      ('a raw_abstract_argument_type * ('s, 'a) symbol) Loc.located -> 's grammar_prod_item
-=======
-      Loc.t * 'a raw_abstract_argument_type option * ('s, 'a) symbol -> 's grammar_prod_item
->>>>>>> 28f8da94
+      ('a raw_abstract_argument_type option * ('s, 'a) symbol) Loc.located -> 's grammar_prod_item
 
 type 'a ty_arg = ('a -> raw_generic_argument)
 
