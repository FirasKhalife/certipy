(************************************************************************)
(*  v      *   The Coq Proof Assistant  /  The Coq Development Team     *)
(* <O___,, *   INRIA - CNRS - LIX - LRI - PPS - Copyright 1999-2015     *)
(*   \VV/  **************************************************************)
(*    //   *      This file is distributed under the terms of the       *)
(*         *       GNU Lesser General Public License Version 2.1        *)
(************************************************************************)

open Names
open Constr

(** {6 Occur checks } *)

(** [closedn n M] is true iff [M] is a (deBruijn) closed term under n binders *)
val closedn : int -> constr -> bool

(** [closed0 M] is true iff [M] is a (deBruijn) closed term *)
val closed0 : constr -> bool

(** [noccurn n M] returns true iff [Rel n] does NOT occur in term [M]  *)
val noccurn : int -> constr -> bool

(** [noccur_between n m M] returns true iff [Rel p] does NOT occur in term [M]
  for n <= p < n+m *)
val noccur_between : int -> int -> constr -> bool

(** Checking function for terms containing existential- or
   meta-variables.  The function [noccur_with_meta] does not consider
   meta-variables applied to some terms (intended to be its local
   context) (for existential variables, it is necessarily the case) *)
val noccur_with_meta : int -> int -> constr -> bool

(** {6 Relocation and substitution } *)

(** [exliftn el c] lifts [c] with lifting [el] *)
val exliftn : Esubst.lift -> constr -> constr

(** [liftn n k c] lifts by [n] indexes above or equal to [k] in [c] *)
val liftn : int -> int -> constr -> constr

(** [lift n c] lifts by [n] the positive indexes in [c] *)
val lift : int -> constr -> constr

(** The type [substl] is the type of substitutions [u₁..un] of type
    some context Δ and defined in some environment Γ. Typing of
    substitutions is defined by:
    - Γ ⊢ ∅ : ∅,
    - Γ ⊢ u₁..u{_n-1} : Δ and Γ ⊢ u{_n} : An\[u₁..u{_n-1}\] implies
      Γ ⊢ u₁..u{_n} : Δ,x{_n}:A{_n}
    - Γ ⊢ u₁..u{_n-1} : Δ and Γ ⊢ un : A{_n}\[u₁..u{_n-1}\] implies
      Γ ⊢ u₁..u{_n} : Δ,x{_n}:=c{_n}:A{_n} when Γ ⊢ u{_n} ≡ c{_n}\[u₁..u{_n-1}\]

    Note that [u₁..un] is represented as a list with [un] at the head of
    the list, i.e. as [[un;...;u₁]]. *)

type substl = constr list

(** Let [Γ] be a context interleaving declarations [x₁:T₁..xn:Tn]
   and definitions [y₁:=c₁..yp:=cp] in some context [Γ₀]. Let
   [u₁..un] be an {e instance} of [Γ], i.e. an instance in [Γ₀]
   of the [xi]. Then, [subst_of_rel_context_instance Γ u₁..un]
   returns the corresponding {e substitution} of [Γ], i.e. the
   appropriate interleaving [σ] of the [u₁..un] with the [c₁..cp],
   all of them in [Γ₀], so that a derivation [Γ₀, Γ, Γ₁|- t:T]
   can be instantiated into a derivation [Γ₀, Γ₁ |- t[σ]:T[σ]] using
   [substnl σ |Γ₁| t].
   Note that the instance [u₁..un] is represented starting with [u₁],
   as if usable in [applist] while the substitution is
   represented the other way round, i.e. ending with either [u₁] or
   [c₁], as if usable for [substl]. *)
val subst_of_rel_context_instance : Context.Rel.t -> constr list -> substl

(** For compatibility: returns the substitution reversed *)
val adjust_subst_to_rel_context : Context.Rel.t -> constr list -> constr list

(** [substnl [a₁;...;an] k c] substitutes in parallel [a₁],...,[an]
    for respectively [Rel(k+1)],...,[Rel(k+n)] in [c]; it relocates
    accordingly indexes in [an],...,[a1] and [c]. In terms of typing, if
    Γ ⊢ a{_n}..a₁ : Δ and Γ, Δ, Γ' ⊢ c : T with |Γ'|=k, then
    Γ, Γ' ⊢ [substnl [a₁;...;an] k c] : [substnl [a₁;...;an] k T]. *)
val substnl : substl -> int -> constr -> constr

(** [substl σ c] is a short-hand for [substnl σ 0 c] *)
val substl : substl -> constr -> constr

(** [substl a c] is a short-hand for [substnl [a] 0 c] *)
val subst1 : constr -> constr -> constr

(** [substnl_decl [a₁;...;an] k Ω] substitutes in parallel [a₁], ..., [an]
    for respectively [Rel(k+1)], ..., [Rel(k+n)] in [Ω]; it relocates
    accordingly indexes in [a₁],...,[an] and [c]. In terms of typing, if
    Γ ⊢ a{_n}..a₁ : Δ and Γ, Δ, Γ', Ω ⊢ with |Γ'|=[k], then
    Γ, Γ', [substnl_decl [a₁;...;an]] k Ω ⊢. *)
val substnl_decl : substl -> int -> Context.Rel.Declaration.t -> Context.Rel.Declaration.t

(** [substl_decl σ Ω] is a short-hand for [substnl_decl σ 0 Ω] *)
val substl_decl : substl -> Context.Rel.Declaration.t -> Context.Rel.Declaration.t

(** [subst1_decl a Ω] is a short-hand for [substnl_decl [a] 0 Ω] *)
val subst1_decl : constr -> Context.Rel.Declaration.t -> Context.Rel.Declaration.t

(** [replace_vars k [(id₁,c₁);...;(idn,cn)] t] substitutes [Var idj] by
    [cj] in [t]. *)
val replace_vars : (Id.t * constr) list -> constr -> constr

(** [substn_vars k [id₁;...;idn] t] substitutes [Var idj] by [Rel j+k-1] in [t].
   If two names are identical, the one of least index is kept. In terms of
   typing, if Γ,x{_n}:U{_n},...,x₁:U₁,Γ' ⊢ t:T, together with id{_j}:T{_j} and
   Γ,x{_n}:U{_n},...,x₁:U₁,Γ' ⊢ T{_j}\[id{_j+1}..id{_n}:=x{_j+1}..x{_n}\] ≡ Uj,
   then Γ\\{id₁,...,id{_n}\},x{_n}:U{_n},...,x₁:U₁,Γ' ⊢ [substn_vars
   (|Γ'|+1) [id₁;...;idn] t] : [substn_vars (|Γ'|+1) [id₁;...;idn]
   T]. *)

<<<<<<< HEAD
=======
(** [substn_vars n [id1;...;idk] t] substitute [VAR idj] by [Rel j+n-1] in [t]
   if two names are identical, the one of least indice is kept *)
>>>>>>> 245affff
val substn_vars : int -> Id.t list -> constr -> constr

(** [subst_vars [id1;...;idn] t] is a short-hand for [substn_vars
   [id1;...;idn] 1 t]: it substitutes [Var idj] by [Rel j] in [t]. If
   two names are identical, the one of least index is kept. *)
val subst_vars : Id.t list -> constr -> constr

(** [subst_var id t] is a short-hand for [substn_vars [id] 1 t]: it
    substitutes [Var id] by [Rel 1] in [t]. *)
val subst_var : Id.t -> constr -> constr

(** {3 Substitution of universes} *)

open Univ

val subst_univs_fn_constr : universe_subst_fn -> constr -> constr
val subst_univs_fn_puniverses : universe_level_subst_fn -> 
  'a puniverses -> 'a puniverses

val subst_univs_constr : universe_subst -> constr -> constr

(** Level substitutions for polymorphism. *)

val subst_univs_level_constr : universe_level_subst -> constr -> constr
val subst_univs_level_context : Univ.universe_level_subst -> Context.Rel.t -> Context.Rel.t

(** Instance substitution for polymorphism. *)
val subst_instance_constr : universe_instance -> constr -> constr
val subst_instance_context : universe_instance -> Context.Rel.t -> Context.Rel.t

type id_key = constant tableKey
val eq_id_key : id_key -> id_key -> bool<|MERGE_RESOLUTION|>--- conflicted
+++ resolved
@@ -110,12 +110,6 @@
    then Γ\\{id₁,...,id{_n}\},x{_n}:U{_n},...,x₁:U₁,Γ' ⊢ [substn_vars
    (|Γ'|+1) [id₁;...;idn] t] : [substn_vars (|Γ'|+1) [id₁;...;idn]
    T]. *)
-
-<<<<<<< HEAD
-=======
-(** [substn_vars n [id1;...;idk] t] substitute [VAR idj] by [Rel j+n-1] in [t]
-   if two names are identical, the one of least indice is kept *)
->>>>>>> 245affff
 val substn_vars : int -> Id.t list -> constr -> constr
 
 (** [subst_vars [id1;...;idn] t] is a short-hand for [substn_vars
